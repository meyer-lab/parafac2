--- conflicted
+++ resolved
@@ -1,12 +1,7 @@
 import anndata
-<<<<<<< HEAD
-from numpy.random import choice
-from scipy import sparse as sp
-=======
 import scipy as sp
 from numpy.random import choice
 from scipy import sparse as sps
->>>>>>> 81371f0c
 
 from ..normalize import prepare_dataset
 
