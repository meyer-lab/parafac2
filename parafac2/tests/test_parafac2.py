--- conflicted
+++ resolved
@@ -126,11 +126,7 @@
 def test_performance(sparse: bool, SECSI_solver: bool, l1: float):
     """Test for equivalence to TensorLy's PARAFAC2."""
     # 5000 by 2000 by 300 is roughly the lupus data
-<<<<<<< HEAD
-    pf2shape = [(5_00, 5_000)] * 20
-=======
     pf2shape = [(5_00, 2_00)] * 30
->>>>>>> 11364113
     X = random_parafac2(pf2shape, rank=12, full=True, random_state=2)
 
     X = pf2_to_anndata(X, sparse=sparse)
