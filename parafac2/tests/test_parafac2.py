--- conflicted
+++ resolved
@@ -14,13 +14,6 @@
 
 from ..parafac2 import parafac2_init, parafac2_nd
 from ..utils import project_data, reconstruction_error
-<<<<<<< HEAD
-
-pf2shape = [(500, 2000)] * 8
-X: list[np.ndarray] = random_parafac2(pf2shape, rank=3, full=True, random_state=2)  # type: ignore
-norm_tensor = float(np.linalg.norm(X) ** 2)
-=======
->>>>>>> 81371f0c
 
 
 def pf2_to_anndata(X_list, sparse=False):
