import os
from collections.abc import Callable
from copy import deepcopy

import anndata
import numpy as np
from scipy.sparse.linalg import norm
from sklearn.utils.extmath import randomized_svd
<<<<<<< HEAD
from tensorly.decomposition import constrained_parafac, parafac
=======
from tensorly.cp_tensor import cp_normalize
from tensorly.tenalg.core_tenalg import unfolding_dot_khatri_rao
>>>>>>> 81371f0c
from tqdm import tqdm

from .SECSI import SECSI
from .utils import (
    anndata_to_list,
    project_data,
    reconstruction_error,
    standardize_pf2,
)


def store_pf2(
    X: anndata.AnnData,
    parafac2_output: tuple[np.ndarray, list[np.ndarray], list[np.ndarray]],
) -> anndata.AnnData:
    """Store the Pf2 results into the anndata object."""
    sgIndex = X.obs["condition_unique_idxs"]

    X.uns["Pf2_weights"] = parafac2_output[0]
    X.uns["Pf2_A"], X.uns["Pf2_B"], X.varm["Pf2_C"] = parafac2_output[1]

    X.obsm["projections"] = np.zeros((X.shape[0], len(X.uns["Pf2_weights"])))
    for i, p in enumerate(parafac2_output[2]):
        X.obsm["projections"][sgIndex == i, :] = p  # type: ignore

    X.obsm["weighted_projections"] = X.obsm["projections"] @ X.uns["Pf2_B"]

    return X


def parafac2_init(
    X_in: anndata.AnnData,
    rank: int,
    random_state: int | None = None,
) -> tuple[list[np.ndarray], float]:
    # Index dataset to a list of conditions
    n_cond = len(X_in.obs["condition_unique_idxs"].cat.categories)
    means = X_in.var["means"].to_numpy()

    lmult = X_in.X @ means
    if isinstance(X_in.X, np.ndarray):
        norm_tensor = float(np.linalg.norm(X_in.X) ** 2.0 - 2 * np.sum(lmult))
    else:
        norm_tensor = float(norm(X_in.X) ** 2.0 - 2 * np.sum(lmult))

    _, _, C = randomized_svd(X_in.X, rank, random_state=random_state)

    factors = [np.ones((n_cond, rank)), np.eye(rank), C.T]
    return factors, norm_tensor


def parafac(
    tensor: np.ndarray,
    factors: list[np.ndarray],
    n_iter_max: int = 3,
) -> list[np.ndarray]:
    """Decomposes a tensor into a set of factor matrices using the PARAFAC2 algorithm.
    PARAFAC2 decomposes a tensor into a set of factor matrices, where one factor
    matrix can vary across slices in one mode. This function implements the core
    PARAFAC2 algorithm using alternating least squares.
    Args:
        tensor (numpy.ndarray): The tensor to decompose.
        factors (list of numpy.ndarray): Initial guess for the factor matrices.
            The length of the list must be equal to the number of modes in the tensor.
            Each element of the list is a numpy.ndarray of shape (size_mode_i, rank),
            where size_mode_i is the size of the tensor along mode i, and rank is
            the desired rank of the decomposition.
        n_iter_max (int, optional): Maximum number of iterations for the algorithm.
            Defaults to 3.
    Returns:
        list of numpy.ndarray: A list containing the factor matrices.
            The order of the factor matrices corresponds to the modes of the input
            tensor. The first factor matrix is scaled by the weights.
    """
    rank = factors[0].shape[1]

    for _ in range(n_iter_max):
        for mode in range(tensor.ndim):
            pinv = np.ones((rank, rank))
            for i, factor in enumerate(factors):
                if i != mode:
                    pinv *= factor.T @ factor

            mttkrp = unfolding_dot_khatri_rao(tensor, (None, factors), mode)
            factors[mode] = np.linalg.solve(pinv.T, mttkrp.T).T

    weights, factors = cp_normalize((None, factors))
    factors[0] *= weights[None, :]

    return factors


def parafac2_nd(
    X_in: anndata.AnnData,
    rank: int,
    n_iter_max: int = 100,
    tol: float = 1e-6,
<<<<<<< HEAD
    l1=0.0,
=======
>>>>>>> 81371f0c
    random_state: int | None = None,
    SECSI_solver=False,
    callback: Callable[[int, float, list, list], None] | None = None,
) -> tuple[tuple, float]:
    r"""The same interface as regular PARAFAC2."""
    # Verbose if this is not an automated build
    verbose = "CI" not in os.environ

    gamma = 1.1
    gamma_bar = 1.03
    eta = 1.5
    beta_i = 0.05
    beta_i_bar = 1.0

    factors, norm_tensor = parafac2_init(X_in, rank, random_state)
    factors_old = deepcopy(factors)

    X_list = anndata_to_list(X_in)

    if "means" in X_in.var:
        means = np.array(X_in.var["means"].to_numpy())
    else:
        means = np.zeros((1, factors[2].shape[0]))

    projections, projected_X = project_data(X_list, means, factors)
    err = reconstruction_error(factors, projections, projected_X, norm_tensor)
    errs = [err]

    if SECSI_solver:
        SECSerror, factorOuts = SECSI(projected_X, rank, verbose=False)
        factors = factorOuts[np.argmin(SECSerror)].factors

    print("")
    tq = tqdm(range(n_iter_max), disable=(not verbose), delay=1.0)
    for iteration in tq:
        jump = beta_i + 1.0

        # Estimate error with line search
        factors_ls = [
            factors_old[ii] + (factors[ii] - factors_old[ii]) * jump for ii in range(3)
        ]

        projections_ls, projected_X_ls = project_data(X_list, means, factors)
        err_ls = reconstruction_error(
            factors_ls, projections_ls, projected_X_ls, norm_tensor
        )

        if err_ls < errs[-1] * norm_tensor:
            err = err_ls
            projections = projections_ls
            projected_X = projected_X_ls
            factors = factors_ls

            beta_i = min(beta_i_bar, gamma * beta_i)
            beta_i_bar = max(1.0, gamma_bar * beta_i_bar)
        else:
            beta_i_bar = beta_i
            beta_i = beta_i / eta

            projections, projected_X = project_data(X_list, means, factors)
            err = reconstruction_error(factors, projections, projected_X, norm_tensor)

        errs.append(err / norm_tensor)

        factors_old = deepcopy(factors)
<<<<<<< HEAD
        cp_init = (None, factors)

        if l1 > 0.0:
            _, factors = constrained_parafac(
                projected_X,
                rank,
                n_iter_max=5,
                init=cp_init,  # type: ignore
                soft_sparsity={2: l1},
                non_negative={0: True},
            )
        else:
            _, factors = parafac(
                projected_X,
                rank,
                n_iter_max=5,
                init=cp_init,  # type: ignore
                tol=None,  # type: ignore
                normalize_factors=False,
            )
=======

        factors = parafac(
            projected_X,
            factors,
        )
>>>>>>> 81371f0c

        delta = errs[-2] - errs[-1]
        tq.set_postfix(
            error=errs[-1], R2X=1.0 - errs[-1], Δ=delta, jump=jump, refresh=False
        )
        if callback is not None:
            callback(iteration, errs[-1], factors, projections)

        if delta < tol:
            break

    R2X = 1 - errs[-1]
    return standardize_pf2(factors, projections), R2X<|MERGE_RESOLUTION|>--- conflicted
+++ resolved
@@ -6,12 +6,8 @@
 import numpy as np
 from scipy.sparse.linalg import norm
 from sklearn.utils.extmath import randomized_svd
-<<<<<<< HEAD
-from tensorly.decomposition import constrained_parafac, parafac
-=======
 from tensorly.cp_tensor import cp_normalize
 from tensorly.tenalg.core_tenalg import unfolding_dot_khatri_rao
->>>>>>> 81371f0c
 from tqdm import tqdm
 
 from .SECSI import SECSI
@@ -109,10 +105,6 @@
     rank: int,
     n_iter_max: int = 100,
     tol: float = 1e-6,
-<<<<<<< HEAD
-    l1=0.0,
-=======
->>>>>>> 81371f0c
     random_state: int | None = None,
     SECSI_solver=False,
     callback: Callable[[int, float, list, list], None] | None = None,
@@ -178,34 +170,11 @@
         errs.append(err / norm_tensor)
 
         factors_old = deepcopy(factors)
-<<<<<<< HEAD
-        cp_init = (None, factors)
-
-        if l1 > 0.0:
-            _, factors = constrained_parafac(
-                projected_X,
-                rank,
-                n_iter_max=5,
-                init=cp_init,  # type: ignore
-                soft_sparsity={2: l1},
-                non_negative={0: True},
-            )
-        else:
-            _, factors = parafac(
-                projected_X,
-                rank,
-                n_iter_max=5,
-                init=cp_init,  # type: ignore
-                tol=None,  # type: ignore
-                normalize_factors=False,
-            )
-=======
 
         factors = parafac(
             projected_X,
             factors,
         )
->>>>>>> 81371f0c
 
         delta = errs[-2] - errs[-1]
         tq.set_postfix(
