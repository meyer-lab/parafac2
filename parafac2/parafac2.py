import os
from typing import Optional, Callable
from copy import deepcopy
import anndata
import numpy as np
from tqdm import tqdm
from scipy.sparse.linalg import norm
from .SECSI import SECSI
from tensorly.decomposition import parafac, constrained_parafac
from sklearn.utils.extmath import randomized_svd
from .utils import (
    reconstruction_error,
    standardize_pf2,
    project_data,
    anndata_to_list,
)


def store_pf2(
    X: anndata.AnnData,
    parafac2_output: tuple[np.ndarray, list[np.ndarray], list[np.ndarray]],
) -> anndata.AnnData:
    """Store the Pf2 results into the anndata object."""
    sgIndex = X.obs["condition_unique_idxs"]

    X.uns["Pf2_weights"] = parafac2_output[0]
    X.uns["Pf2_A"], X.uns["Pf2_B"], X.varm["Pf2_C"] = parafac2_output[1]

    X.obsm["projections"] = np.zeros((X.shape[0], len(X.uns["Pf2_weights"])))
    for i, p in enumerate(parafac2_output[2]):
        X.obsm["projections"][sgIndex == i, :] = p  # type: ignore

    X.obsm["weighted_projections"] = X.obsm["projections"] @ X.uns["Pf2_B"]

    return X


def parafac2_init(
    X_in: anndata.AnnData,
    rank: int,
    random_state: Optional[int] = None,
) -> tuple[list[np.ndarray], float]:
    # Index dataset to a list of conditions
    n_cond = len(X_in.obs["condition_unique_idxs"].cat.categories)
    means = X_in.var["means"].to_numpy()

    lmult = X_in.X @ means
    if isinstance(X_in.X, np.ndarray):
        norm_tensor = float(np.linalg.norm(X_in.X) ** 2.0 - 2 * np.sum(lmult))
    else:
        norm_tensor = float(norm(X_in.X) ** 2.0 - 2 * np.sum(lmult))

    _, _, C = randomized_svd(X_in.X, rank, random_state=random_state)  # type: ignore

    factors = [np.ones((n_cond, rank)), np.eye(rank), C.T]
    return factors, norm_tensor


def parafac2_nd(
    X_in: anndata.AnnData,
    rank: int,
    n_iter_max: int = 100,
    tol: float = 1e-6,
    l1=0.0,
    random_state: Optional[int] = None,
    SECSI_solver=False,
    callback: Optional[Callable[[int, float, list, list], None]] = None,
) -> tuple[tuple, float]:
    r"""The same interface as regular PARAFAC2."""
    # Verbose if this is not an automated build
    verbose = "CI" not in os.environ

    gamma = 1.1
    gamma_bar = 1.03
    eta = 1.5
    beta_i = 0.05
    beta_i_bar = 1.0

    factors, norm_tensor = parafac2_init(X_in, rank, random_state)
    factors_old = deepcopy(factors)

    X_list = anndata_to_list(X_in)

    if "means" in X_in.var:
        means = np.array(X_in.var["means"].to_numpy())
    else:
        means = np.zeros((1, factors[2].shape[0]))

    projections, projected_X = project_data(X_list, means, factors)
    err = reconstruction_error(factors, projections, projected_X, norm_tensor)
    errs = [err]

    if SECSI_solver:
        SECSerror, factorOuts = SECSI(projected_X, rank, verbose=False)
        factors = factorOuts[np.argmin(SECSerror)].factors

    print("")
    tq = tqdm(range(n_iter_max), disable=(not verbose))
    for iteration in tq:
        jump = beta_i + 1.0

        # Estimate error with line search
        factors_ls = [
            factors_old[ii] + (factors[ii] - factors_old[ii]) * jump for ii in range(3)
        ]

        projections_ls, projected_X_ls = project_data(X_list, means, factors)
        err_ls = reconstruction_error(
            factors_ls, projections_ls, projected_X_ls, norm_tensor
        )

        if err_ls < errs[-1] * norm_tensor:
            err = err_ls
            projections = projections_ls
            projected_X = projected_X_ls
            factors = factors_ls

            beta_i = min(beta_i_bar, gamma * beta_i)
            beta_i_bar = max(1.0, gamma_bar * beta_i_bar)
        else:
            beta_i_bar = beta_i
            beta_i = beta_i / eta

            projections, projected_X = project_data(X_list, means, factors)
            err = reconstruction_error(factors, projections, projected_X, norm_tensor)

        errs.append(err / norm_tensor)

        factors_old = deepcopy(factors)
<<<<<<< HEAD
        cp_init = (None, [cp.array(f) for f in factors])

        if l1 > 0.0:
            _, factors = constrained_parafac(
                cp.array(projected_X),
                rank,
                n_iter_max=40,
                init=cp_init,  # type: ignore
                l1_reg={2: l1},
                non_negative={0: True},
                tol_outer=None,  # type: ignore
            )
        else:
            _, factors = parafac(
                cp.array(projected_X),  # type: ignore
                rank,
                n_iter_max=20,
                init=cp_init,  # type: ignore
                tol=None,  # type: ignore
                normalize_factors=False,
            )
        tl.set_backend("numpy")
        factors = [cp.asnumpy(f) for f in factors]
=======
        _, factors = parafac(
            projected_X,  # type: ignore
            rank,
            n_iter_max=20,
            init=(None, factors),  # type: ignore
            tol=None,  # type: ignore
            normalize_factors=False,
        )
>>>>>>> 282ef848

        delta = errs[-2] - errs[-1]
        tq.set_postfix(
            error=errs[-1], R2X=1.0 - errs[-1], Δ=delta, jump=jump, refresh=False
        )
        if callback is not None:
            callback(iteration, errs[-1], factors, projections)

        if delta < tol:
            break

    R2X = 1 - errs[-1]
    return standardize_pf2(factors, projections), R2X<|MERGE_RESOLUTION|>--- conflicted
+++ resolved
@@ -127,12 +127,11 @@
         errs.append(err / norm_tensor)
 
         factors_old = deepcopy(factors)
-<<<<<<< HEAD
-        cp_init = (None, [cp.array(f) for f in factors])
+        cp_init = (None, factors)
 
         if l1 > 0.0:
             _, factors = constrained_parafac(
-                cp.array(projected_X),
+                projected_X,
                 rank,
                 n_iter_max=40,
                 init=cp_init,  # type: ignore
@@ -142,25 +141,13 @@
             )
         else:
             _, factors = parafac(
-                cp.array(projected_X),  # type: ignore
+                projected_X,
                 rank,
                 n_iter_max=20,
                 init=cp_init,  # type: ignore
                 tol=None,  # type: ignore
                 normalize_factors=False,
             )
-        tl.set_backend("numpy")
-        factors = [cp.asnumpy(f) for f in factors]
-=======
-        _, factors = parafac(
-            projected_X,  # type: ignore
-            rank,
-            n_iter_max=20,
-            init=(None, factors),  # type: ignore
-            tol=None,  # type: ignore
-            normalize_factors=False,
-        )
->>>>>>> 282ef848
 
         delta = errs[-2] - errs[-1]
         tq.set_postfix(
