import anndata
import cupy as cp
import numpy as np
import tensorly as tl
from cupyx.scipy import sparse as cupy_sparse
from scipy.optimize import linear_sum_assignment
from tensorly.cp_tensor import cp_flip_sign, cp_normalize
from tensorly.tenalg.core_tenalg import unfolding_dot_khatri_rao


def parafac(
    tensor: cp.ndarray,
    factors: list[cp.ndarray],
    n_iter_max: int = 3,
) -> list[cp.ndarray]:
    """Decomposes a tensor into a set of factor matrices using the PARAFAC2 algorithm.
    PARAFAC2 decomposes a tensor into a set of factor matrices, where one factor
    matrix can vary across slices in one mode. This function implements the core
    PARAFAC2 algorithm using alternating least squares.
    Args:
        tensor (numpy.ndarray): The tensor to decompose.
        factors (list of numpy.ndarray): Initial guess for the factor matrices.
            The length of the list must be equal to the number of modes in the tensor.
            Each element of the list is a numpy.ndarray of shape (size_mode_i, rank),
            where size_mode_i is the size of the tensor along mode i, and rank is
            the desired rank of the decomposition.
        n_iter_max (int, optional): Maximum number of iterations for the algorithm.
            Defaults to 3.
    Returns:
        list of numpy.ndarray: A list containing the factor matrices.
            The order of the factor matrices corresponds to the modes of the input
            tensor. The first factor matrix is scaled by the weights.
    """
    rank = factors[0].shape[1]

    tl.set_backend("cupy")

    for _ in range(n_iter_max):
        for mode in range(tensor.ndim):
            pinv = cp.ones((rank, rank))
            for i, factor in enumerate(factors):
                if i != mode:
                    pinv *= factor.T @ factor

            mttkrp = unfolding_dot_khatri_rao(tensor, (None, factors), mode)
            factors[mode] = cp.linalg.solve(pinv.T, mttkrp.T).T

    weights, factors = cp_normalize((None, factors))
    factors[0] *= weights[None, :]

    tl.set_backend("numpy")

    return factors


def parafac(
    tensor: cp.ndarray,
    factors: list[cp.ndarray],
    n_iter_max: int = 3,
) -> list[cp.ndarray]:
    """Decomposes a tensor into a set of factor matrices using the PARAFAC algorithm.
    Args:
        tensor (numpy.ndarray): The tensor to decompose.
        factors (list of numpy.ndarray): Initial guess for the factor matrices.
            The length of the list must be equal to the number of modes in the tensor.
            Each element of the list is a numpy.ndarray of shape (size_mode_i, rank),
            where size_mode_i is the size of the tensor along mode i, and rank is
            the desired rank of the decomposition.
        n_iter_max (int, optional): Maximum number of iterations for the algorithm.
            Defaults to 3.
    Returns:
        list of numpy.ndarray: A list containing the factor matrices.
            The order of the factor matrices corresponds to the modes of the input
            tensor. The first factor matrix is scaled by the weights.
    """
    rank = factors[0].shape[1]

    for _ in range(n_iter_max):
        for mode in range(tensor.ndim):
            pinv = cp.ones((rank, rank))
            for i, factor in enumerate(factors):
                if i != mode:
                    pinv *= factor.T @ factor

            # With einsum operations:
            if mode == 0:
                mttkrp = cp.einsum("ijr,jr->ir", tensor @ factors[2], factors[1])
            elif mode == 1:
                mttkrp = cp.einsum("ijr,ir->jr", tensor @ factors[2], factors[0])
            else:  # mode == 2
                mttkrp = cp.einsum("ijk,ir,jr->kr", tensor, factors[0], factors[1])

            factors[mode] = cp.linalg.solve(pinv.T, mttkrp.T).T

    tl.set_backend("cupy")
    weights, factors = cp_normalize((None, factors))
    tl.set_backend("numpy")

    # apply weights to first factor matrix
    factors[0] *= weights[None, :]

    return factors


def anndata_to_list(X_in: anndata.AnnData) -> list[cp.ndarray | cupy_sparse.csr_matrix]:
    # Index dataset to a list of conditions
    sgIndex = X_in.obs["condition_unique_idxs"].to_numpy(dtype=int)

    X_list = []
    for i in range(np.amax(sgIndex) + 1):
        # Prepare CuPy matrix
        if isinstance(X_in.X, np.ndarray):
            X_list.append(cp.array(X_in.X[sgIndex == i], dtype=cp.float32))
        else:
            X_list.append(
                cupy_sparse.csr_matrix(X_in.X[sgIndex == i], dtype=cp.float32)  # type: ignore
            )

    return X_list


def project_data(
    X_list: list[cp.ndarray | np.ndarray],
    means: np.ndarray,
    factors: list[cp.ndarray],
    norm_X_sq: float,
    return_projections=False,
) -> list[cp.ndarray] | tuple[cp.ndarray, float]:
    A, B, C = factors
    CtC = C.T @ C
    assert CtC.dtype == cp.float64

    norm_sq_err = norm_X_sq

    projections: list[cp.ndarray] = []
    projected_X = cp.empty((A.shape[0], B.shape[0], C.shape[0]), dtype=cp.float32)
    means = cp.array(means, dtype=cp.float32)

    for i, mat in enumerate(X_list):
        if isinstance(mat, np.ndarray):
            mat = cp.array(mat, dtype=cp.float32)

        lhs = cp.array((A[i] * C) @ B.T, dtype=cp.float32)
        U, _, Vh = cp.linalg.svd(mat @ lhs - means @ lhs, full_matrices=False)
        proj = U @ Vh
        assert proj.dtype == cp.float32

<<<<<<< HEAD
        if return_projections:
            projections.append(proj)
        else:
            # Account for centering
            centering = cp.outer(cp.sum(proj, axis=0), means)
            proj_slice = proj.T @ mat - centering
=======
        projections.append(cp.asnumpy(proj))

        # Account for centering
        centering = cp.outer(cp.sum(proj, axis=0), means)
        projected_X[i, :, :] = proj.T @ mat - centering

    return projections, projected_X
>>>>>>> 027ba7a2

            # accumulate error
            B_i_inner = A[i][:, cp.newaxis] * (B.T @ B) * A[i]

            # trace of the multiplication products
            norm_sq_err -= 2.0 * cp.einsum("r,jr,jr->", A[i], B, proj_slice @ C)
            norm_sq_err += (B_i_inner * CtC).sum()

            # store projection
            projected_X[i] = proj_slice

<<<<<<< HEAD
    if return_projections:
        return projections
=======
        # trace of the multiplication products
        norm_sq_err -= 2.0 * np.trace(
            A[i][:, np.newaxis] * B.T @ cp.asnumpy(projected_X[i]) @ C
        )
        norm_sq_err += ((B_i.T @ B_i) * CtC).sum()
>>>>>>> 027ba7a2

    return projected_X, float(cp.asnumpy(norm_sq_err))


def standardize_pf2(
    factors: list[np.ndarray], projections: list[np.ndarray]
) -> tuple[np.ndarray, list[np.ndarray], list[np.ndarray]]:
    # Order components by condition variance
    gini = np.var(factors[0], axis=0) / np.mean(factors[0], axis=0)
    gini_idx = np.argsort(gini)
    factors = [f[:, gini_idx] for f in factors]

    weights, factors = cp_flip_sign(cp_normalize((None, factors)), mode=1)

    # Order eigen-cells to maximize the diagonal of B
    _, col_ind = linear_sum_assignment(np.abs(factors[1].T), maximize=True)
    factors[1] = factors[1][col_ind, :]
    projections = [p[:, col_ind] for p in projections]

    # Flip the sign based on B
    signn = np.sign(np.diag(factors[1]))
    factors[1] *= signn[:, np.newaxis]
    projections = [p * signn for p in projections]

    return weights, factors, projections<|MERGE_RESOLUTION|>--- conflicted
+++ resolved
@@ -145,22 +145,12 @@
         proj = U @ Vh
         assert proj.dtype == cp.float32
 
-<<<<<<< HEAD
         if return_projections:
             projections.append(proj)
         else:
             # Account for centering
             centering = cp.outer(cp.sum(proj, axis=0), means)
             proj_slice = proj.T @ mat - centering
-=======
-        projections.append(cp.asnumpy(proj))
-
-        # Account for centering
-        centering = cp.outer(cp.sum(proj, axis=0), means)
-        projected_X[i, :, :] = proj.T @ mat - centering
-
-    return projections, projected_X
->>>>>>> 027ba7a2
 
             # accumulate error
             B_i_inner = A[i][:, cp.newaxis] * (B.T @ B) * A[i]
@@ -172,16 +162,8 @@
             # store projection
             projected_X[i] = proj_slice
 
-<<<<<<< HEAD
     if return_projections:
         return projections
-=======
-        # trace of the multiplication products
-        norm_sq_err -= 2.0 * np.trace(
-            A[i][:, np.newaxis] * B.T @ cp.asnumpy(projected_X[i]) @ C
-        )
-        norm_sq_err += ((B_i.T @ B_i) * CtC).sum()
->>>>>>> 027ba7a2
 
     return projected_X, float(cp.asnumpy(norm_sq_err))
 
