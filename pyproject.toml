[project]
name = "parafac2"
version = "0.1.0"
description = "An implementation of PARAFAC2 that handles sparsity for single cell data."
authors = [{name = "Aaron Meyer", email = "git@asmlab.org" }]
license = "MIT"
requires-python = ">= 3.11"

dependencies = [
    "numpy>=2.2",
    "scipy>=1.15",
    "tensorly>=0.8.1",
    "tqdm>=4.66",
    "cupy-cuda12x>=13.4",
<<<<<<< HEAD
    "anndata>=0.11.4",
    "scikit-learn>=1.6",
=======
    "anndata>=0.11",
    "scikit-learn>=1.6.1",
>>>>>>> 81371f0c
]

[tool.rye]
managed = true
dev-dependencies = [
    "pytest>=8.3",
    "pytest-cov>=6.0",
    "pyright>=1.1.380",
]

[build-system]
requires = ["hatchling"]
build-backend = "hatchling.build"

[tool.ruff.lint]
select = [
    # pycodestyle
    "E",
    # Pyflakes
    "F",
    # pyupgrade
    "UP",
    # flake8-bugbear
    "B",
    # flake8-simplify
    "SIM",
    # isort
    "I",
    # NumPy-specific checks
    "NPY",
    # Unused arguments
    "ARG",
    # type checking
    "TC",
]<|MERGE_RESOLUTION|>--- conflicted
+++ resolved
@@ -12,13 +12,8 @@
     "tensorly>=0.8.1",
     "tqdm>=4.66",
     "cupy-cuda12x>=13.4",
-<<<<<<< HEAD
-    "anndata>=0.11.4",
+    "anndata>=0.11",
     "scikit-learn>=1.6",
-=======
-    "anndata>=0.11",
-    "scikit-learn>=1.6.1",
->>>>>>> 81371f0c
 ]
 
 [tool.rye]
